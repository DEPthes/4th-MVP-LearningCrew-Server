--- conflicted
+++ resolved
@@ -61,14 +61,12 @@
     STUDY_GROUP_NOT_CURRENT_STEP(400, "현재 스텝에서는 질문을 생성할 수 없습니다."),
     STUDY_GROUP_NOT_MEMBER(400, "스터디 그룹의 멤버가 아닙니다."),
 
-<<<<<<< HEAD
     // Group Category
     GROUP_CATEGORY_ALREADY_EXIST(400, "중복되는 카테고리명입니다."),
-=======
+
     // Q&A
     QANDA_NOT_FOUND(404, "질문을 찾을 수 없습니다."),
     QANDA_NOT_AUTHORIZED(403, "질문을 수정할 권한이 없습니다."),
->>>>>>> f27c9b7c
 
     // Other
     INTERNAL_SERVER_ERROR(500, "오류가 발생했습니다."),;
