package com.depth.learningcrew.domain.note.repository;

import com.depth.learningcrew.domain.note.entity.Note;
import org.springframework.data.jpa.repository.JpaRepository;

import java.util.List;

public interface NoteRepository extends JpaRepository<Note, Long> {
<<<<<<< HEAD
    List<Note> findByStudyGroup_IdAndStep(Long studyGroupId, Integer step);
=======
    boolean existsByStudyGroup_IdAndStepAndCreatedBy_Id(Long studyGroupId, Integer step, Long userId);
>>>>>>> c5641eca
}<|MERGE_RESOLUTION|>--- conflicted
+++ resolved
@@ -6,9 +6,9 @@
 import java.util.List;
 
 public interface NoteRepository extends JpaRepository<Note, Long> {
-<<<<<<< HEAD
+
     List<Note> findByStudyGroup_IdAndStep(Long studyGroupId, Integer step);
-=======
+
     boolean existsByStudyGroup_IdAndStepAndCreatedBy_Id(Long studyGroupId, Integer step, Long userId);
->>>>>>> c5641eca
+
 }