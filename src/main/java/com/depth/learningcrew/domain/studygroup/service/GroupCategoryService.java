package com.depth.learningcrew.domain.studygroup.service;

import java.util.ArrayList;
import java.util.List;
import java.util.stream.Collectors;

import com.depth.learningcrew.system.security.model.UserDetails;
import org.springframework.stereotype.Service;
import org.springframework.transaction.annotation.Transactional;

import com.depth.learningcrew.domain.studygroup.dto.GroupCategoryDto;
import com.depth.learningcrew.domain.studygroup.entity.GroupCategory;
import com.depth.learningcrew.domain.studygroup.repository.GroupCategoryRepository;
import com.depth.learningcrew.system.exception.model.ErrorCode;
import com.depth.learningcrew.system.exception.model.RestException;

import lombok.RequiredArgsConstructor;

@Service
@RequiredArgsConstructor
public class GroupCategoryService {

    private final GroupCategoryRepository groupCategoryRepository;

    @Transactional(readOnly = true)
    public List<GroupCategoryDto.GroupCategoryResponse> getGroupCategories() {
        List<GroupCategory> groupCategories = groupCategoryRepository.findAll();
        return groupCategories.stream()
                .map(GroupCategoryDto.GroupCategoryResponse::from)
                .collect(Collectors.toList());
    }

    @Transactional(readOnly = true)
    public List<GroupCategory> findByNames(List<String> names) {
        List<GroupCategory> categories = groupCategoryRepository.findAll();
        List<GroupCategory> result = categories.stream()
                .filter(cat -> names.contains(cat.getName()))
                .collect(Collectors.toList());
        if (result.size() != names.size()) {
            throw new RestException(ErrorCode.GLOBAL_BAD_REQUEST, "존재하지 않는 카테고리 이름이 포함되어 있습니다.");
        }
        return result;
    }

    @Transactional
<<<<<<< HEAD
    public GroupCategoryDto.GroupCategoryUpdateResponse updateGroupCategory(
            Integer categoryId,
            GroupCategoryDto.GroupCategoryUpdateRequest request,
            UserDetails userDetails) {
        GroupCategory groupCategory = groupCategoryRepository.findById(categoryId)
                .orElseThrow(() -> new RestException(ErrorCode.GLOBAL_NOT_FOUND));

        groupCategory.canUpdateBy(userDetails);

        request.applyTo(groupCategory);

        return GroupCategoryDto.GroupCategoryUpdateResponse.from(groupCategory);
=======
    public List<GroupCategory> findOrCreateByNames(List<String> names) {
        List<GroupCategory> result = new ArrayList<>();

        for (String name : names) {
            GroupCategory category = groupCategoryRepository.findByName(name)
                    .orElseGet(() -> groupCategoryRepository.save(
                            GroupCategory.builder().name(name).build()));
            result.add(category);
        }
        return result;
>>>>>>> 225599ce
    }
}<|MERGE_RESOLUTION|>--- conflicted
+++ resolved
@@ -43,7 +43,19 @@
     }
 
     @Transactional
-<<<<<<< HEAD
+    public List<GroupCategory> findOrCreateByNames(List<String> names) {
+        List<GroupCategory> result = new ArrayList<>();
+
+        for (String name : names) {
+            GroupCategory category = groupCategoryRepository.findByName(name)
+                    .orElseGet(() -> groupCategoryRepository.save(
+                            GroupCategory.builder().name(name).build()));
+            result.add(category);
+        }
+        return result;
+    }
+
+    @Transactional
     public GroupCategoryDto.GroupCategoryUpdateResponse updateGroupCategory(
             Integer categoryId,
             GroupCategoryDto.GroupCategoryUpdateRequest request,
@@ -56,17 +68,5 @@
         request.applyTo(groupCategory);
 
         return GroupCategoryDto.GroupCategoryUpdateResponse.from(groupCategory);
-=======
-    public List<GroupCategory> findOrCreateByNames(List<String> names) {
-        List<GroupCategory> result = new ArrayList<>();
-
-        for (String name : names) {
-            GroupCategory category = groupCategoryRepository.findByName(name)
-                    .orElseGet(() -> groupCategoryRepository.save(
-                            GroupCategory.builder().name(name).build()));
-            result.add(category);
-        }
-        return result;
->>>>>>> 225599ce
     }
 }