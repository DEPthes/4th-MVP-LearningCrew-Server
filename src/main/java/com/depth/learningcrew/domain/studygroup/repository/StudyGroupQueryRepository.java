package com.depth.learningcrew.domain.studygroup.repository;

import static com.depth.learningcrew.domain.file.entity.QStudyGroupImage.studyGroupImage;
import static com.depth.learningcrew.domain.studygroup.entity.QDibs.dibs;
import static com.depth.learningcrew.domain.studygroup.entity.QGroupCategory.groupCategory;
import static com.depth.learningcrew.domain.studygroup.entity.QStudyGroup.studyGroup;
import static com.depth.learningcrew.domain.studygroup.entity.QStudyStep.studyStep;
import static com.depth.learningcrew.domain.user.entity.QUser.user;

import java.util.List;
import java.util.Objects;
import java.util.Optional;

import com.depth.learningcrew.system.exception.model.ErrorCode;
import com.depth.learningcrew.system.exception.model.RestException;
import org.springframework.data.domain.Page;
import org.springframework.data.domain.PageImpl;
import org.springframework.data.domain.Pageable;
import org.springframework.stereotype.Repository;
import org.springframework.util.StringUtils;

import com.depth.learningcrew.domain.studygroup.dto.StudyGroupDto;
import com.depth.learningcrew.domain.studygroup.entity.StudyGroup;
import com.depth.learningcrew.system.security.model.UserDetails;
import com.querydsl.core.Tuple;
import com.querydsl.core.types.Predicate;
import com.querydsl.core.types.dsl.CaseBuilder;
import com.querydsl.core.types.dsl.NumberExpression;
import com.querydsl.jpa.JPAExpressions;
import com.querydsl.jpa.impl.JPAQuery;
import com.querydsl.jpa.impl.JPAQueryFactory;

import lombok.RequiredArgsConstructor;

@Repository
@RequiredArgsConstructor
public class StudyGroupQueryRepository {
    private final JPAQueryFactory queryFactory;

    public Page<StudyGroupDto.StudyGroupResponse> paginateByType(
            StudyGroupDto.SearchConditions searchConditions,
            UserDetails user,
            Pageable pageable,
            StudyGroupFilterType filterType
    ) {
        var contentQuery = buildBaseQuery(searchConditions, user, filterType);
        applySorting(contentQuery, searchConditions);

        List<Tuple> results = contentQuery
                .offset(pageable.getOffset())
                .limit(pageable.getPageSize())
                .fetch();

        Long totalCount = buildCountQuery(searchConditions, user, filterType)
                .fetchOne();

        List<StudyGroupDto.StudyGroupResponse> content = results.stream()
                .map(this::mapToDto)
                .toList();

        return new PageImpl<>(content, pageable, totalCount != null ? totalCount : 0L);
    }

    private JPAQuery<Tuple> buildBaseQuery(
            StudyGroupDto.SearchConditions searchConditions,
            UserDetails user,
            StudyGroupFilterType filterType
    ) {
        JPAQuery<Tuple> query = queryFactory
                .select(
                        studyGroup,
                        JPAExpressions.selectOne()
                                .from(dibs)
                                .where(
                                        dibs.id.studyGroup.eq(studyGroup),
                                        dibs.id.user.id.eq(user.getUser().getId())
                                )
                                .exists()
                )
                .from(studyGroup);

        applyFilterTypeCondition(query, user, filterType);
        applySearchCondition(query, searchConditions);
        applyCategoryCondition(query, searchConditions);

        return query;
    }

    private JPAQuery<Long> buildCountQuery(
            StudyGroupDto.SearchConditions searchConditions,
            UserDetails user,
            StudyGroupFilterType filterType
    ) {
        JPAQuery<Long> query = queryFactory
                .select(studyGroup.count())
                .from(studyGroup);

        applyFilterTypeCondition(query, user, filterType);
        applySearchCondition(query, searchConditions);
        applyCategoryCondition(query, searchConditions);

        return query;
    }

    private void applyFilterTypeCondition(JPAQuery<?> query, UserDetails user, StudyGroupFilterType filterType) {
        if (user == null || user.getUser() == null){
            throw new RestException(ErrorCode.USER_NOT_FOUND);
        }

        if (filterType == StudyGroupFilterType.OWNED) {
            query.where(studyGroup.owner.id.eq(user.getUser().getId()));
        }

        // TODO: 다른 필터 타입이 필요할 경우 여기에 추가 로직을 작성
    }

    private void applySearchCondition(
            JPAQuery<?> query,
            StudyGroupDto.SearchConditions searchConditions) {

        Predicate searchCondition = buildSearchCondition(searchConditions);
        if (searchCondition != null) {
            query.where(searchCondition);
        }
    }

    private void applyCategoryCondition(
            JPAQuery<?> query,
            StudyGroupDto.SearchConditions searchConditions) {

        if (searchConditions.getCategoryId() != null) {
            query.join(studyGroup.categories, groupCategory)
                    .where(groupCategory.id.eq(searchConditions.getCategoryId()));
        }
    }

    private Predicate buildSearchCondition(
            StudyGroupDto.SearchConditions searchConditions) {
        if (!StringUtils.hasText(searchConditions.getSearchKeyword())) {
            return null;
        }

        String keyword = searchConditions.getSearchKeyword();
        return studyGroup.name.containsIgnoreCase(keyword)
                .or(studyGroup.categories.any().name.containsIgnoreCase(keyword));
    }

    private void applySorting(JPAQuery<Tuple> query,
                              StudyGroupDto.SearchConditions searchConditions) {
        String sort = searchConditions.getSort();
        String order = searchConditions.getOrder();

        if ("relative".equals(sort)) {
            if (StringUtils.hasText(searchConditions.getSearchKeyword())) {
                // relative 정렬 시 점수 계산 후 정렬
                NumberExpression<Integer> score = calculateRelevanceScore(
                        searchConditions.getSearchKeyword());
                if ("asc".equals(order)) {
                    query.orderBy(score.asc());
                } else {
                    query.orderBy(score.desc());
                }
            } else {
                // 검색어가 없는 경우 시작일 기준 정렬
                if ("asc".equals(order)) {
                    query.orderBy(studyGroup.startDate.asc());
                } else {
                    query.orderBy(studyGroup.startDate.desc());
                }
            }
        } else if ("alphabet".equals(sort)) {
            if ("asc".equals(order)) {
                query.orderBy(studyGroup.name.asc());
            } else {
                query.orderBy(studyGroup.name.desc());
            }
        } else { // created_at (기본값)
            if ("asc".equals(order)) {
                query.orderBy(studyGroup.createdAt.asc());
            } else {
                query.orderBy(studyGroup.createdAt.desc());
            }
        }
    }

    private NumberExpression<Integer> calculateRelevanceScore(String keyword) {
        return new CaseBuilder()
                .when(studyGroup.name.containsIgnoreCase(keyword)).then(3)
                .otherwise(0)
                .add(new CaseBuilder()
                        .when(studyGroup.categories.any().name.containsIgnoreCase(keyword)).then(2)
                        .otherwise(0));
    }

<<<<<<< HEAD
    private StudyGroupDto.StudyGroupResponse mapToDto(Tuple tuple) {
        StudyGroup entity = tuple.get(studyGroup);
        Boolean dibsValue = tuple.get(1, Boolean.class);
        return StudyGroupDto.StudyGroupResponse.from(
                Objects.requireNonNull(entity),
                dibsValue != null && dibsValue
        );
    }

    /**
     * 로그인한 사용자가 주최한 스터디 그룹 목록을 페이지네이션하여 조회합니다.
     *
     * @param searchConditions 검색 조건
     * @param user             로그인 사용자 정보
     * @param pageable         페이지 정보
     * @return 페이지네이션된 스터디 그룹 목록
     */
    public Page<StudyGroupDto.StudyGroupResponse> paginateMyOwnedGroups(
            StudyGroupDto.SearchConditions searchConditions,
            UserDetails user,
            Pageable pageable) {
        return paginateByType(searchConditions, user, pageable, StudyGroupFilterType.OWNED);
    }

    /**
     * 로그인한 모든 유저는 조건 별 모든 스터디 그룹 목록을 페이지네이션하여 조회합니다.
     *
     * @param searchConditions 검색 조건
     * @param user             로그인 사용자 정보
     * @param pageable         페이지 정보
     * @return 페이지네이션된 스터디 그룹 목록
     */
    public Page<StudyGroupDto.StudyGroupResponse> paginateAllGroups(
            StudyGroupDto.SearchConditions searchConditions,
            UserDetails user,
            Pageable pageable) {
        return paginateByType(searchConditions, user, pageable, StudyGroupFilterType.ALL);
    }

    public Optional<StudyGroup> findDetailById(Integer groupId) {
=======
    public Optional<StudyGroup> findDetailById(Long groupId) {
>>>>>>> 2ea5f6ec

        return Optional.ofNullable(queryFactory.selectFrom(studyGroup)
                .leftJoin(studyGroup.owner, user).fetchJoin()
                .leftJoin(studyGroup.categories, groupCategory).fetchJoin()
                .leftJoin(studyGroup.steps, studyStep).fetchJoin()
                .leftJoin(studyGroup.studyGroupImage, studyGroupImage).fetchJoin()
                .where(studyGroup.id.eq(groupId))
                .distinct()
                .fetchOne()
        );

    }
}<|MERGE_RESOLUTION|>--- conflicted
+++ resolved
@@ -192,7 +192,6 @@
                         .otherwise(0));
     }
 
-<<<<<<< HEAD
     private StudyGroupDto.StudyGroupResponse mapToDto(Tuple tuple) {
         StudyGroup entity = tuple.get(studyGroup);
         Boolean dibsValue = tuple.get(1, Boolean.class);
@@ -233,10 +232,6 @@
     }
 
     public Optional<StudyGroup> findDetailById(Integer groupId) {
-=======
-    public Optional<StudyGroup> findDetailById(Long groupId) {
->>>>>>> 2ea5f6ec
-
         return Optional.ofNullable(queryFactory.selectFrom(studyGroup)
                 .leftJoin(studyGroup.owner, user).fetchJoin()
                 .leftJoin(studyGroup.categories, groupCategory).fetchJoin()
