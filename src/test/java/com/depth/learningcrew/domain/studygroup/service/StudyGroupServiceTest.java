package com.depth.learningcrew.domain.studygroup.service;

import static org.assertj.core.api.Assertions.assertThat;
import static org.mockito.ArgumentMatchers.eq;
import static org.mockito.Mockito.times;
import static org.mockito.Mockito.verify;
import static org.mockito.Mockito.when;

import java.time.LocalDate;
import java.time.LocalDateTime;
import java.util.List;
import java.util.Optional;

import com.depth.learningcrew.common.response.PaginationResponse;
import com.depth.learningcrew.domain.studygroup.entity.*;
import org.junit.jupiter.api.BeforeEach;
import org.junit.jupiter.api.DisplayName;
import org.junit.jupiter.api.Test;
import org.junit.jupiter.api.extension.ExtendWith;
import org.mockito.InjectMocks;
import org.mockito.Mock;
import org.mockito.junit.jupiter.MockitoExtension;
import org.springframework.data.domain.Page;
import org.springframework.data.domain.PageImpl;
import org.springframework.data.domain.PageRequest;
import org.springframework.data.domain.Pageable;
import org.springframework.data.web.PagedModel;

import com.depth.learningcrew.domain.studygroup.dto.StudyGroupDto;
import com.depth.learningcrew.domain.studygroup.repository.StudyGroupQueryRepository;
import com.depth.learningcrew.domain.user.entity.Gender;
import com.depth.learningcrew.domain.user.entity.Role;
import com.depth.learningcrew.domain.user.entity.User;
import com.depth.learningcrew.system.security.model.UserDetails;
import com.depth.learningcrew.domain.studygroup.repository.DibsRepository;

@ExtendWith(MockitoExtension.class)
class StudyGroupServiceTest {

  @Mock
  private StudyGroupQueryRepository studyGroupQueryRepository;

  @Mock
  private DibsRepository dibsRepository;

  @InjectMocks
  private StudyGroupService studyGroupService;

  private User testUser;
  private UserDetails testUserDetails;
  private StudyGroupDto.SearchConditions searchConditions;
  private Pageable pageable;
  private StudyGroup testStudyGroup;
  private StudyGroupDto.StudyGroupResponse testResponse;

  @BeforeEach
  void setUp() {
    // 테스트 사용자 설정
    testUser = User.builder()
            .id(1L)
            .email("test@example.com")
            .password("password")
            .nickname("testUser")
            .birthday(LocalDate.of(1990, 1, 1))
            .gender(Gender.MALE)
            .role(Role.USER)
            .createdAt(LocalDateTime.now())
            .lastModifiedAt(LocalDateTime.now())
            .build();

    testUserDetails = UserDetails.builder()
            .user(testUser)
            .build();

    // 테스트 스터디 그룹 설정
    testStudyGroup = StudyGroup.builder()
            .id(1L)
            .name("테스트 스터디 그룹")
            .summary("테스트 스터디 그룹입니다.")
            .maxMembers(10)
            .startDate(LocalDate.now())
            .endDate(LocalDate.now().plusMonths(3))
            .owner(testUser)
            .createdAt(LocalDateTime.now())
            .lastModifiedAt(LocalDateTime.now())
            .build();

    // 테스트 응답 DTO 설정
    testResponse = StudyGroupDto.StudyGroupResponse.builder()
            .id(testStudyGroup.getId())
            .name(testStudyGroup.getName())
            .summary(testStudyGroup.getSummary())
            .maxMembers(testStudyGroup.getMaxMembers())
            .startDate(testStudyGroup.getStartDate())
            .endDate(testStudyGroup.getEndDate())
            .owner(null) // UserDto.UserResponse.from() 호출 시점에 설정
            .createdAt(testStudyGroup.getCreatedAt())
            .lastModifiedAt(testStudyGroup.getLastModifiedAt())
            .memberCount(3)
            .dibs(false)
            .build();

    // 검색 조건 설정
    searchConditions = StudyGroupDto.SearchConditions.builder()
            .sort("created_at")
            .order("desc")
            .categoryId(null)
            .searchKeyword(null)
            .build();

    // 페이징 설정
    pageable = PageRequest.of(0, 10);
  }

  @Test
  @DisplayName("내가 주최한 스터디 그룹 목록을 페이징하여 조회할 수 있다")
  void paginateMyOwnedStudyGroups_ShouldReturnPagedResults() {
    // given
    Page<StudyGroupDto.StudyGroupResponse> mockPage = new PageImpl<>(
            List.of(testResponse), pageable, 1L);

    when(studyGroupQueryRepository.paginateMyOwnedGroups(
            eq(searchConditions), eq(testUserDetails), eq(pageable)))
            .thenReturn(mockPage);

    // when
<<<<<<< HEAD
    PaginationResponse<StudyGroupDto.StudyGroupResponse> result = studyGroupService
        .paginateMyOwnedStudyGroups(searchConditions, testUserDetails, pageable);
=======
    PagedModel<StudyGroupDto.StudyGroupResponse> result = studyGroupService
            .paginateMyOwnedStudyGroups(searchConditions, testUserDetails, pageable);
>>>>>>> e9905627

    // then
    verify(studyGroupQueryRepository, times(1))
            .paginateMyOwnedGroups(eq(searchConditions), eq(testUserDetails), eq(pageable));

    assertThat(result).isNotNull();
    assertThat(result.getContent()).hasSize(1);
    assertThat(result.getContent().get(0).getId()).isEqualTo(testStudyGroup.getId());
    assertThat(result.getContent().get(0).getName()).isEqualTo(testStudyGroup.getName());
    assertThat(result.getContent().get(0).getSummary()).isEqualTo(testStudyGroup.getSummary());
    assertThat(result.getContent().get(0).getMaxMembers()).isEqualTo(testStudyGroup.getMaxMembers());
  }

  @Test
  @DisplayName("빈 검색 결과가 있을 때도 정상적으로 PagedModel을 반환한다")
  void paginateMyOwnedStudyGroups_WithEmptyResults_ShouldReturnEmptyPagedModel() {
    // given
    Page<StudyGroupDto.StudyGroupResponse> emptyPage = new PageImpl<>(
            List.of(), pageable, 0L);

    when(studyGroupQueryRepository.paginateMyOwnedGroups(
            eq(searchConditions), eq(testUserDetails), eq(pageable)))
            .thenReturn(emptyPage);

    // when
<<<<<<< HEAD
    PaginationResponse<StudyGroupDto.StudyGroupResponse> result = studyGroupService
        .paginateMyOwnedStudyGroups(searchConditions, testUserDetails, pageable);
=======
    PagedModel<StudyGroupDto.StudyGroupResponse> result = studyGroupService
            .paginateMyOwnedStudyGroups(searchConditions, testUserDetails, pageable);
>>>>>>> e9905627

    // then
    verify(studyGroupQueryRepository, times(1))
            .paginateMyOwnedGroups(eq(searchConditions), eq(testUserDetails), eq(pageable));

    assertThat(result).isNotNull();
    assertThat(result.getContent()).isEmpty();
  }

  @Test
  @DisplayName("다양한 검색 조건으로 스터디 그룹을 조회할 수 있다")
  void paginateMyOwnedStudyGroups_WithDifferentSearchConditions_ShouldWorkCorrectly() {
    // given
    StudyGroupDto.SearchConditions customSearchConditions = StudyGroupDto.SearchConditions.builder()
            .sort("alphabet")
            .order("asc")
            .categoryId(1)
            .build();

    Page<StudyGroupDto.StudyGroupResponse> mockPage = new PageImpl<>(
            List.of(testResponse), pageable, 1L);

    when(studyGroupQueryRepository.paginateMyOwnedGroups(
            eq(customSearchConditions), eq(testUserDetails), eq(pageable)))
            .thenReturn(mockPage);

    // when
<<<<<<< HEAD
    PaginationResponse<StudyGroupDto.StudyGroupResponse> result = studyGroupService
        .paginateMyOwnedStudyGroups(customSearchConditions, testUserDetails, pageable);
=======
    PagedModel<StudyGroupDto.StudyGroupResponse> result = studyGroupService
            .paginateMyOwnedStudyGroups(customSearchConditions, testUserDetails, pageable);
>>>>>>> e9905627

    // then
    verify(studyGroupQueryRepository, times(1))
            .paginateMyOwnedGroups(eq(customSearchConditions), eq(testUserDetails), eq(pageable));

    assertThat(result).isNotNull();
    assertThat(result.getContent()).hasSize(1);
  }

  @Test
  @DisplayName("다양한 페이징 설정으로 스터디 그룹을 조회할 수 있다")
  void paginateMyOwnedStudyGroups_WithDifferentPageable_ShouldWorkCorrectly() {
    // given
    Pageable customPageable = PageRequest.of(1, 5); // 두 번째 페이지, 5개씩

    Page<StudyGroupDto.StudyGroupResponse> mockPage = new PageImpl<>(
            List.of(testResponse), customPageable, 1L);

    when(studyGroupQueryRepository.paginateMyOwnedGroups(
            eq(searchConditions), eq(testUserDetails), eq(customPageable)))
            .thenReturn(mockPage);

    // when
<<<<<<< HEAD
    PaginationResponse<StudyGroupDto.StudyGroupResponse> result = studyGroupService
        .paginateMyOwnedStudyGroups(searchConditions, testUserDetails, customPageable);
=======
    PagedModel<StudyGroupDto.StudyGroupResponse> result = studyGroupService
            .paginateMyOwnedStudyGroups(searchConditions, testUserDetails, customPageable);
>>>>>>> e9905627

    // then
    verify(studyGroupQueryRepository, times(1))
            .paginateMyOwnedGroups(eq(searchConditions), eq(testUserDetails), eq(customPageable));

    assertThat(result).isNotNull();
    assertThat(result.getContent()).hasSize(1);
  }

  @Test
  @DisplayName("여러 개의 스터디 그룹이 있을 때 모든 결과를 반환한다")
  void paginateMyOwnedStudyGroups_WithMultipleResults_ShouldReturnAllResults() {
    // given
    StudyGroupDto.StudyGroupResponse secondResponse = StudyGroupDto.StudyGroupResponse.builder()
            .id(2L)
            .name("두 번째 스터디 그룹")
            .summary("두 번째 스터디 그룹입니다.")
            .maxMembers(5)
            .startDate(LocalDate.now())
            .endDate(LocalDate.now().plusMonths(2))
            .createdAt(LocalDateTime.now())
            .lastModifiedAt(LocalDateTime.now())
            .memberCount(2)
            .dibs(true)
            .build();

    Page<StudyGroupDto.StudyGroupResponse> mockPage = new PageImpl<>(
            List.of(testResponse, secondResponse), pageable, 2L);

    when(studyGroupQueryRepository.paginateMyOwnedGroups(
            eq(searchConditions), eq(testUserDetails), eq(pageable)))
            .thenReturn(mockPage);

    // when
<<<<<<< HEAD
    PaginationResponse<StudyGroupDto.StudyGroupResponse> result = studyGroupService
        .paginateMyOwnedStudyGroups(searchConditions, testUserDetails, pageable);
=======
    PagedModel<StudyGroupDto.StudyGroupResponse> result = studyGroupService
            .paginateMyOwnedStudyGroups(searchConditions, testUserDetails, pageable);
>>>>>>> e9905627

    // then
    verify(studyGroupQueryRepository, times(1))
            .paginateMyOwnedGroups(eq(searchConditions), eq(testUserDetails), eq(pageable));

    assertThat(result).isNotNull();
    assertThat(result.getContent()).hasSize(2);
    assertThat(result.getContent().get(0).getId()).isEqualTo(1);
    assertThat(result.getContent().get(1).getId()).isEqualTo(2);
    assertThat(result.getContent().get(0).getDibs()).isFalse();
    assertThat(result.getContent().get(1).getDibs()).isTrue();
  }

  @Test
  @DisplayName("검색어가 포함된 검색 조건으로 스터디 그룹을 조회할 수 있다")
  void paginateMyOwnedStudyGroups_WithSearchKeyword_ShouldWorkCorrectly() {
    // given
    StudyGroupDto.SearchConditions searchConditionsWithKeyword = StudyGroupDto.SearchConditions.builder()
            .sort("created_at")
            .order("desc")
            .searchKeyword("테스트")
            .build();

    Page<StudyGroupDto.StudyGroupResponse> mockPage = new PageImpl<>(
            List.of(testResponse), pageable, 1L);

    when(studyGroupQueryRepository.paginateMyOwnedGroups(
            eq(searchConditionsWithKeyword), eq(testUserDetails), eq(pageable)))
            .thenReturn(mockPage);

    // when
<<<<<<< HEAD
    PaginationResponse<StudyGroupDto.StudyGroupResponse> result = studyGroupService
        .paginateMyOwnedStudyGroups(searchConditionsWithKeyword, testUserDetails, pageable);
=======
    PagedModel<StudyGroupDto.StudyGroupResponse> result = studyGroupService
            .paginateMyOwnedStudyGroups(searchConditionsWithKeyword, testUserDetails, pageable);
>>>>>>> e9905627

    // then
    verify(studyGroupQueryRepository, times(1))
            .paginateMyOwnedGroups(eq(searchConditionsWithKeyword), eq(testUserDetails), eq(pageable));

    assertThat(result).isNotNull();
    assertThat(result.getContent()).hasSize(1);
  }

  @Test
  @DisplayName("relative 정렬과 검색어가 포함된 검색 조건으로 스터디 그룹을 조회할 수 있다")
  void paginateMyOwnedStudyGroups_WithRelativeSortAndSearchKeyword_ShouldWorkCorrectly() {
    // given
    StudyGroupDto.SearchConditions searchConditionsWithRelativeSort = StudyGroupDto.SearchConditions.builder()
            .sort("relative")
            .order("desc")
            .searchKeyword("스터디")
            .build();

    Page<StudyGroupDto.StudyGroupResponse> mockPage = new PageImpl<>(
            List.of(testResponse), pageable, 1L);

    when(studyGroupQueryRepository.paginateMyOwnedGroups(
            eq(searchConditionsWithRelativeSort), eq(testUserDetails), eq(pageable)))
            .thenReturn(mockPage);

    // when
<<<<<<< HEAD
    PaginationResponse<StudyGroupDto.StudyGroupResponse> result = studyGroupService
        .paginateMyOwnedStudyGroups(searchConditionsWithRelativeSort, testUserDetails, pageable);
=======
    PagedModel<StudyGroupDto.StudyGroupResponse> result = studyGroupService
            .paginateMyOwnedStudyGroups(searchConditionsWithRelativeSort, testUserDetails, pageable);
>>>>>>> e9905627

    // then
    verify(studyGroupQueryRepository, times(1))
            .paginateMyOwnedGroups(eq(searchConditionsWithRelativeSort), eq(testUserDetails), eq(pageable));

    assertThat(result).isNotNull();
    assertThat(result.getContent()).hasSize(1);
  }

  @Test
  @DisplayName("검색어, 카테고리, 정렬 조건이 모두 포함된 검색 조건으로 스터디 그룹을 조회할 수 있다")
  void paginateMyOwnedStudyGroups_WithAllSearchConditions_ShouldWorkCorrectly() {
    // given
    StudyGroupDto.SearchConditions allSearchConditions = StudyGroupDto.SearchConditions.builder()
            .sort("alphabet")
            .order("asc")
            .categoryId(1)
            .searchKeyword("테스트")
            .build();

    Page<StudyGroupDto.StudyGroupResponse> mockPage = new PageImpl<>(
            List.of(testResponse), pageable, 1L);

    when(studyGroupQueryRepository.paginateMyOwnedGroups(
            eq(allSearchConditions), eq(testUserDetails), eq(pageable)))
            .thenReturn(mockPage);

    // when
<<<<<<< HEAD
    PaginationResponse<StudyGroupDto.StudyGroupResponse> result = studyGroupService
        .paginateMyOwnedStudyGroups(allSearchConditions, testUserDetails, pageable);
=======
    PagedModel<StudyGroupDto.StudyGroupResponse> result = studyGroupService
            .paginateMyOwnedStudyGroups(allSearchConditions, testUserDetails, pageable);
>>>>>>> e9905627

    // then
    verify(studyGroupQueryRepository, times(1))
            .paginateMyOwnedGroups(eq(allSearchConditions), eq(testUserDetails), eq(pageable));

    assertThat(result).isNotNull();
    assertThat(result.getContent()).hasSize(1);
  }

  @Test
  @DisplayName("스터디 그룹 상세 정보를 조회할 수 있다")
  void getStudyGroupDetail_ShouldReturnDetailResponse() throws Exception {

    // given
    GroupCategory category = GroupCategory.builder()
            .id(1)
            .name("테스트 카테고리")
            .build();

    StudyGroup studyGroup = StudyGroup.builder()
            .id(1L)
            .name("스터디 그룹")
            .summary("스터디그룹 소개")
            .content("스터디 내용")
            .maxMembers(10)
            .memberCount(3)
            .currentStep(1)
            .owner(testUser)
            .startDate(LocalDate.now())
            .endDate(LocalDate.now().plusMonths(1))
            .build();

    StudyStep step1 = StudyStep.builder()
            .id(StudyStepId.of(1, studyGroup))
            .endDate(LocalDate.now().plusWeeks(1))
            .build();

    StudyStep step2 = StudyStep.builder()
            .id(StudyStepId.of(2, studyGroup))
            .endDate(LocalDate.now().plusWeeks(2))
            .build();

    Dibs dibs = Dibs.builder()
            .id(DibsId.of(testUser, studyGroup))
            .build();

    studyGroup.getSteps().addAll(List.of(step1, step2));
    studyGroup.getCategories().add(category);


    when(studyGroupQueryRepository.findDetailById(1L)).thenReturn(Optional.of(studyGroup));
    when(dibsRepository.existsById_UserAndId_StudyGroup(testUser, studyGroup)).thenReturn(true);

    // when
    StudyGroupDto.StudyGroupDetailResponse result = studyGroupService.getStudyGroupDetail(1L, testUserDetails);

    // then
    assertThat(result.getId()).isEqualTo(studyGroup.getId());
    assertThat(result.getName()).isEqualTo("스터디 그룹");
    assertThat(result.getDibs()).isTrue();
    assertThat(result.getSteps()).hasSize(2);
    assertThat(result.getCategories().get(0).getName()).isEqualTo("테스트 카테고리");

  }
}<|MERGE_RESOLUTION|>--- conflicted
+++ resolved
@@ -11,8 +11,6 @@
 import java.util.List;
 import java.util.Optional;
 
-import com.depth.learningcrew.common.response.PaginationResponse;
-import com.depth.learningcrew.domain.studygroup.entity.*;
 import org.junit.jupiter.api.BeforeEach;
 import org.junit.jupiter.api.DisplayName;
 import org.junit.jupiter.api.Test;
@@ -24,419 +22,389 @@
 import org.springframework.data.domain.PageImpl;
 import org.springframework.data.domain.PageRequest;
 import org.springframework.data.domain.Pageable;
-import org.springframework.data.web.PagedModel;
-
+
+import com.depth.learningcrew.common.response.PaginationResponse;
 import com.depth.learningcrew.domain.studygroup.dto.StudyGroupDto;
+import com.depth.learningcrew.domain.studygroup.entity.Dibs;
+import com.depth.learningcrew.domain.studygroup.entity.DibsId;
+import com.depth.learningcrew.domain.studygroup.entity.GroupCategory;
+import com.depth.learningcrew.domain.studygroup.entity.StudyGroup;
+import com.depth.learningcrew.domain.studygroup.entity.StudyStep;
+import com.depth.learningcrew.domain.studygroup.entity.StudyStepId;
+import com.depth.learningcrew.domain.studygroup.repository.DibsRepository;
 import com.depth.learningcrew.domain.studygroup.repository.StudyGroupQueryRepository;
 import com.depth.learningcrew.domain.user.entity.Gender;
 import com.depth.learningcrew.domain.user.entity.Role;
 import com.depth.learningcrew.domain.user.entity.User;
 import com.depth.learningcrew.system.security.model.UserDetails;
-import com.depth.learningcrew.domain.studygroup.repository.DibsRepository;
 
 @ExtendWith(MockitoExtension.class)
 class StudyGroupServiceTest {
 
-  @Mock
-  private StudyGroupQueryRepository studyGroupQueryRepository;
-
-  @Mock
-  private DibsRepository dibsRepository;
-
-  @InjectMocks
-  private StudyGroupService studyGroupService;
-
-  private User testUser;
-  private UserDetails testUserDetails;
-  private StudyGroupDto.SearchConditions searchConditions;
-  private Pageable pageable;
-  private StudyGroup testStudyGroup;
-  private StudyGroupDto.StudyGroupResponse testResponse;
-
-  @BeforeEach
-  void setUp() {
-    // 테스트 사용자 설정
-    testUser = User.builder()
-            .id(1L)
-            .email("test@example.com")
-            .password("password")
-            .nickname("testUser")
-            .birthday(LocalDate.of(1990, 1, 1))
-            .gender(Gender.MALE)
-            .role(Role.USER)
-            .createdAt(LocalDateTime.now())
-            .lastModifiedAt(LocalDateTime.now())
-            .build();
-
-    testUserDetails = UserDetails.builder()
-            .user(testUser)
-            .build();
-
-    // 테스트 스터디 그룹 설정
-    testStudyGroup = StudyGroup.builder()
-            .id(1L)
-            .name("테스트 스터디 그룹")
-            .summary("테스트 스터디 그룹입니다.")
-            .maxMembers(10)
-            .startDate(LocalDate.now())
-            .endDate(LocalDate.now().plusMonths(3))
-            .owner(testUser)
-            .createdAt(LocalDateTime.now())
-            .lastModifiedAt(LocalDateTime.now())
-            .build();
-
-    // 테스트 응답 DTO 설정
-    testResponse = StudyGroupDto.StudyGroupResponse.builder()
-            .id(testStudyGroup.getId())
-            .name(testStudyGroup.getName())
-            .summary(testStudyGroup.getSummary())
-            .maxMembers(testStudyGroup.getMaxMembers())
-            .startDate(testStudyGroup.getStartDate())
-            .endDate(testStudyGroup.getEndDate())
-            .owner(null) // UserDto.UserResponse.from() 호출 시점에 설정
-            .createdAt(testStudyGroup.getCreatedAt())
-            .lastModifiedAt(testStudyGroup.getLastModifiedAt())
-            .memberCount(3)
-            .dibs(false)
-            .build();
-
-    // 검색 조건 설정
-    searchConditions = StudyGroupDto.SearchConditions.builder()
-            .sort("created_at")
-            .order("desc")
-            .categoryId(null)
-            .searchKeyword(null)
-            .build();
-
-    // 페이징 설정
-    pageable = PageRequest.of(0, 10);
-  }
-
-  @Test
-  @DisplayName("내가 주최한 스터디 그룹 목록을 페이징하여 조회할 수 있다")
-  void paginateMyOwnedStudyGroups_ShouldReturnPagedResults() {
-    // given
-    Page<StudyGroupDto.StudyGroupResponse> mockPage = new PageImpl<>(
-            List.of(testResponse), pageable, 1L);
-
-    when(studyGroupQueryRepository.paginateMyOwnedGroups(
-            eq(searchConditions), eq(testUserDetails), eq(pageable)))
-            .thenReturn(mockPage);
-
-    // when
-<<<<<<< HEAD
-    PaginationResponse<StudyGroupDto.StudyGroupResponse> result = studyGroupService
-        .paginateMyOwnedStudyGroups(searchConditions, testUserDetails, pageable);
-=======
-    PagedModel<StudyGroupDto.StudyGroupResponse> result = studyGroupService
-            .paginateMyOwnedStudyGroups(searchConditions, testUserDetails, pageable);
->>>>>>> e9905627
-
-    // then
-    verify(studyGroupQueryRepository, times(1))
-            .paginateMyOwnedGroups(eq(searchConditions), eq(testUserDetails), eq(pageable));
-
-    assertThat(result).isNotNull();
-    assertThat(result.getContent()).hasSize(1);
-    assertThat(result.getContent().get(0).getId()).isEqualTo(testStudyGroup.getId());
-    assertThat(result.getContent().get(0).getName()).isEqualTo(testStudyGroup.getName());
-    assertThat(result.getContent().get(0).getSummary()).isEqualTo(testStudyGroup.getSummary());
-    assertThat(result.getContent().get(0).getMaxMembers()).isEqualTo(testStudyGroup.getMaxMembers());
-  }
-
-  @Test
-  @DisplayName("빈 검색 결과가 있을 때도 정상적으로 PagedModel을 반환한다")
-  void paginateMyOwnedStudyGroups_WithEmptyResults_ShouldReturnEmptyPagedModel() {
-    // given
-    Page<StudyGroupDto.StudyGroupResponse> emptyPage = new PageImpl<>(
-            List.of(), pageable, 0L);
-
-    when(studyGroupQueryRepository.paginateMyOwnedGroups(
-            eq(searchConditions), eq(testUserDetails), eq(pageable)))
-            .thenReturn(emptyPage);
-
-    // when
-<<<<<<< HEAD
-    PaginationResponse<StudyGroupDto.StudyGroupResponse> result = studyGroupService
-        .paginateMyOwnedStudyGroups(searchConditions, testUserDetails, pageable);
-=======
-    PagedModel<StudyGroupDto.StudyGroupResponse> result = studyGroupService
-            .paginateMyOwnedStudyGroups(searchConditions, testUserDetails, pageable);
->>>>>>> e9905627
-
-    // then
-    verify(studyGroupQueryRepository, times(1))
-            .paginateMyOwnedGroups(eq(searchConditions), eq(testUserDetails), eq(pageable));
-
-    assertThat(result).isNotNull();
-    assertThat(result.getContent()).isEmpty();
-  }
-
-  @Test
-  @DisplayName("다양한 검색 조건으로 스터디 그룹을 조회할 수 있다")
-  void paginateMyOwnedStudyGroups_WithDifferentSearchConditions_ShouldWorkCorrectly() {
-    // given
-    StudyGroupDto.SearchConditions customSearchConditions = StudyGroupDto.SearchConditions.builder()
-            .sort("alphabet")
-            .order("asc")
-            .categoryId(1)
-            .build();
-
-    Page<StudyGroupDto.StudyGroupResponse> mockPage = new PageImpl<>(
-            List.of(testResponse), pageable, 1L);
-
-    when(studyGroupQueryRepository.paginateMyOwnedGroups(
-            eq(customSearchConditions), eq(testUserDetails), eq(pageable)))
-            .thenReturn(mockPage);
-
-    // when
-<<<<<<< HEAD
-    PaginationResponse<StudyGroupDto.StudyGroupResponse> result = studyGroupService
-        .paginateMyOwnedStudyGroups(customSearchConditions, testUserDetails, pageable);
-=======
-    PagedModel<StudyGroupDto.StudyGroupResponse> result = studyGroupService
-            .paginateMyOwnedStudyGroups(customSearchConditions, testUserDetails, pageable);
->>>>>>> e9905627
-
-    // then
-    verify(studyGroupQueryRepository, times(1))
-            .paginateMyOwnedGroups(eq(customSearchConditions), eq(testUserDetails), eq(pageable));
-
-    assertThat(result).isNotNull();
-    assertThat(result.getContent()).hasSize(1);
-  }
-
-  @Test
-  @DisplayName("다양한 페이징 설정으로 스터디 그룹을 조회할 수 있다")
-  void paginateMyOwnedStudyGroups_WithDifferentPageable_ShouldWorkCorrectly() {
-    // given
-    Pageable customPageable = PageRequest.of(1, 5); // 두 번째 페이지, 5개씩
-
-    Page<StudyGroupDto.StudyGroupResponse> mockPage = new PageImpl<>(
-            List.of(testResponse), customPageable, 1L);
-
-    when(studyGroupQueryRepository.paginateMyOwnedGroups(
-            eq(searchConditions), eq(testUserDetails), eq(customPageable)))
-            .thenReturn(mockPage);
-
-    // when
-<<<<<<< HEAD
-    PaginationResponse<StudyGroupDto.StudyGroupResponse> result = studyGroupService
-        .paginateMyOwnedStudyGroups(searchConditions, testUserDetails, customPageable);
-=======
-    PagedModel<StudyGroupDto.StudyGroupResponse> result = studyGroupService
-            .paginateMyOwnedStudyGroups(searchConditions, testUserDetails, customPageable);
->>>>>>> e9905627
-
-    // then
-    verify(studyGroupQueryRepository, times(1))
-            .paginateMyOwnedGroups(eq(searchConditions), eq(testUserDetails), eq(customPageable));
-
-    assertThat(result).isNotNull();
-    assertThat(result.getContent()).hasSize(1);
-  }
-
-  @Test
-  @DisplayName("여러 개의 스터디 그룹이 있을 때 모든 결과를 반환한다")
-  void paginateMyOwnedStudyGroups_WithMultipleResults_ShouldReturnAllResults() {
-    // given
-    StudyGroupDto.StudyGroupResponse secondResponse = StudyGroupDto.StudyGroupResponse.builder()
-            .id(2L)
-            .name("두 번째 스터디 그룹")
-            .summary("두 번째 스터디 그룹입니다.")
-            .maxMembers(5)
-            .startDate(LocalDate.now())
-            .endDate(LocalDate.now().plusMonths(2))
-            .createdAt(LocalDateTime.now())
-            .lastModifiedAt(LocalDateTime.now())
-            .memberCount(2)
-            .dibs(true)
-            .build();
-
-    Page<StudyGroupDto.StudyGroupResponse> mockPage = new PageImpl<>(
-            List.of(testResponse, secondResponse), pageable, 2L);
-
-    when(studyGroupQueryRepository.paginateMyOwnedGroups(
-            eq(searchConditions), eq(testUserDetails), eq(pageable)))
-            .thenReturn(mockPage);
-
-    // when
-<<<<<<< HEAD
-    PaginationResponse<StudyGroupDto.StudyGroupResponse> result = studyGroupService
-        .paginateMyOwnedStudyGroups(searchConditions, testUserDetails, pageable);
-=======
-    PagedModel<StudyGroupDto.StudyGroupResponse> result = studyGroupService
-            .paginateMyOwnedStudyGroups(searchConditions, testUserDetails, pageable);
->>>>>>> e9905627
-
-    // then
-    verify(studyGroupQueryRepository, times(1))
-            .paginateMyOwnedGroups(eq(searchConditions), eq(testUserDetails), eq(pageable));
-
-    assertThat(result).isNotNull();
-    assertThat(result.getContent()).hasSize(2);
-    assertThat(result.getContent().get(0).getId()).isEqualTo(1);
-    assertThat(result.getContent().get(1).getId()).isEqualTo(2);
-    assertThat(result.getContent().get(0).getDibs()).isFalse();
-    assertThat(result.getContent().get(1).getDibs()).isTrue();
-  }
-
-  @Test
-  @DisplayName("검색어가 포함된 검색 조건으로 스터디 그룹을 조회할 수 있다")
-  void paginateMyOwnedStudyGroups_WithSearchKeyword_ShouldWorkCorrectly() {
-    // given
-    StudyGroupDto.SearchConditions searchConditionsWithKeyword = StudyGroupDto.SearchConditions.builder()
-            .sort("created_at")
-            .order("desc")
-            .searchKeyword("테스트")
-            .build();
-
-    Page<StudyGroupDto.StudyGroupResponse> mockPage = new PageImpl<>(
-            List.of(testResponse), pageable, 1L);
-
-    when(studyGroupQueryRepository.paginateMyOwnedGroups(
-            eq(searchConditionsWithKeyword), eq(testUserDetails), eq(pageable)))
-            .thenReturn(mockPage);
-
-    // when
-<<<<<<< HEAD
-    PaginationResponse<StudyGroupDto.StudyGroupResponse> result = studyGroupService
-        .paginateMyOwnedStudyGroups(searchConditionsWithKeyword, testUserDetails, pageable);
-=======
-    PagedModel<StudyGroupDto.StudyGroupResponse> result = studyGroupService
-            .paginateMyOwnedStudyGroups(searchConditionsWithKeyword, testUserDetails, pageable);
->>>>>>> e9905627
-
-    // then
-    verify(studyGroupQueryRepository, times(1))
-            .paginateMyOwnedGroups(eq(searchConditionsWithKeyword), eq(testUserDetails), eq(pageable));
-
-    assertThat(result).isNotNull();
-    assertThat(result.getContent()).hasSize(1);
-  }
-
-  @Test
-  @DisplayName("relative 정렬과 검색어가 포함된 검색 조건으로 스터디 그룹을 조회할 수 있다")
-  void paginateMyOwnedStudyGroups_WithRelativeSortAndSearchKeyword_ShouldWorkCorrectly() {
-    // given
-    StudyGroupDto.SearchConditions searchConditionsWithRelativeSort = StudyGroupDto.SearchConditions.builder()
-            .sort("relative")
-            .order("desc")
-            .searchKeyword("스터디")
-            .build();
-
-    Page<StudyGroupDto.StudyGroupResponse> mockPage = new PageImpl<>(
-            List.of(testResponse), pageable, 1L);
-
-    when(studyGroupQueryRepository.paginateMyOwnedGroups(
-            eq(searchConditionsWithRelativeSort), eq(testUserDetails), eq(pageable)))
-            .thenReturn(mockPage);
-
-    // when
-<<<<<<< HEAD
-    PaginationResponse<StudyGroupDto.StudyGroupResponse> result = studyGroupService
-        .paginateMyOwnedStudyGroups(searchConditionsWithRelativeSort, testUserDetails, pageable);
-=======
-    PagedModel<StudyGroupDto.StudyGroupResponse> result = studyGroupService
-            .paginateMyOwnedStudyGroups(searchConditionsWithRelativeSort, testUserDetails, pageable);
->>>>>>> e9905627
-
-    // then
-    verify(studyGroupQueryRepository, times(1))
-            .paginateMyOwnedGroups(eq(searchConditionsWithRelativeSort), eq(testUserDetails), eq(pageable));
-
-    assertThat(result).isNotNull();
-    assertThat(result.getContent()).hasSize(1);
-  }
-
-  @Test
-  @DisplayName("검색어, 카테고리, 정렬 조건이 모두 포함된 검색 조건으로 스터디 그룹을 조회할 수 있다")
-  void paginateMyOwnedStudyGroups_WithAllSearchConditions_ShouldWorkCorrectly() {
-    // given
-    StudyGroupDto.SearchConditions allSearchConditions = StudyGroupDto.SearchConditions.builder()
-            .sort("alphabet")
-            .order("asc")
-            .categoryId(1)
-            .searchKeyword("테스트")
-            .build();
-
-    Page<StudyGroupDto.StudyGroupResponse> mockPage = new PageImpl<>(
-            List.of(testResponse), pageable, 1L);
-
-    when(studyGroupQueryRepository.paginateMyOwnedGroups(
-            eq(allSearchConditions), eq(testUserDetails), eq(pageable)))
-            .thenReturn(mockPage);
-
-    // when
-<<<<<<< HEAD
-    PaginationResponse<StudyGroupDto.StudyGroupResponse> result = studyGroupService
-        .paginateMyOwnedStudyGroups(allSearchConditions, testUserDetails, pageable);
-=======
-    PagedModel<StudyGroupDto.StudyGroupResponse> result = studyGroupService
-            .paginateMyOwnedStudyGroups(allSearchConditions, testUserDetails, pageable);
->>>>>>> e9905627
-
-    // then
-    verify(studyGroupQueryRepository, times(1))
-            .paginateMyOwnedGroups(eq(allSearchConditions), eq(testUserDetails), eq(pageable));
-
-    assertThat(result).isNotNull();
-    assertThat(result.getContent()).hasSize(1);
-  }
-
-  @Test
-  @DisplayName("스터디 그룹 상세 정보를 조회할 수 있다")
-  void getStudyGroupDetail_ShouldReturnDetailResponse() throws Exception {
-
-    // given
-    GroupCategory category = GroupCategory.builder()
-            .id(1)
-            .name("테스트 카테고리")
-            .build();
-
-    StudyGroup studyGroup = StudyGroup.builder()
-            .id(1L)
-            .name("스터디 그룹")
-            .summary("스터디그룹 소개")
-            .content("스터디 내용")
-            .maxMembers(10)
-            .memberCount(3)
-            .currentStep(1)
-            .owner(testUser)
-            .startDate(LocalDate.now())
-            .endDate(LocalDate.now().plusMonths(1))
-            .build();
-
-    StudyStep step1 = StudyStep.builder()
-            .id(StudyStepId.of(1, studyGroup))
-            .endDate(LocalDate.now().plusWeeks(1))
-            .build();
-
-    StudyStep step2 = StudyStep.builder()
-            .id(StudyStepId.of(2, studyGroup))
-            .endDate(LocalDate.now().plusWeeks(2))
-            .build();
-
-    Dibs dibs = Dibs.builder()
-            .id(DibsId.of(testUser, studyGroup))
-            .build();
-
-    studyGroup.getSteps().addAll(List.of(step1, step2));
-    studyGroup.getCategories().add(category);
-
-
-    when(studyGroupQueryRepository.findDetailById(1L)).thenReturn(Optional.of(studyGroup));
-    when(dibsRepository.existsById_UserAndId_StudyGroup(testUser, studyGroup)).thenReturn(true);
-
-    // when
-    StudyGroupDto.StudyGroupDetailResponse result = studyGroupService.getStudyGroupDetail(1L, testUserDetails);
-
-    // then
-    assertThat(result.getId()).isEqualTo(studyGroup.getId());
-    assertThat(result.getName()).isEqualTo("스터디 그룹");
-    assertThat(result.getDibs()).isTrue();
-    assertThat(result.getSteps()).hasSize(2);
-    assertThat(result.getCategories().get(0).getName()).isEqualTo("테스트 카테고리");
-
-  }
+        @Mock
+        private StudyGroupQueryRepository studyGroupQueryRepository;
+
+        @Mock
+        private DibsRepository dibsRepository;
+
+        @InjectMocks
+        private StudyGroupService studyGroupService;
+
+        private User testUser;
+        private UserDetails testUserDetails;
+        private StudyGroupDto.SearchConditions searchConditions;
+        private Pageable pageable;
+        private StudyGroup testStudyGroup;
+        private StudyGroupDto.StudyGroupResponse testResponse;
+
+        @BeforeEach
+        void setUp() {
+                // 테스트 사용자 설정
+                testUser = User.builder()
+                                .id(1L)
+                                .email("test@example.com")
+                                .password("password")
+                                .nickname("testUser")
+                                .birthday(LocalDate.of(1990, 1, 1))
+                                .gender(Gender.MALE)
+                                .role(Role.USER)
+                                .createdAt(LocalDateTime.now())
+                                .lastModifiedAt(LocalDateTime.now())
+                                .build();
+
+                testUserDetails = UserDetails.builder()
+                                .user(testUser)
+                                .build();
+
+                // 테스트 스터디 그룹 설정
+                testStudyGroup = StudyGroup.builder()
+                                .id(1L)
+                                .name("테스트 스터디 그룹")
+                                .summary("테스트 스터디 그룹입니다.")
+                                .maxMembers(10)
+                                .startDate(LocalDate.now())
+                                .endDate(LocalDate.now().plusMonths(3))
+                                .owner(testUser)
+                                .createdAt(LocalDateTime.now())
+                                .lastModifiedAt(LocalDateTime.now())
+                                .build();
+
+                // 테스트 응답 DTO 설정
+                testResponse = StudyGroupDto.StudyGroupResponse.builder()
+                                .id(testStudyGroup.getId())
+                                .name(testStudyGroup.getName())
+                                .summary(testStudyGroup.getSummary())
+                                .maxMembers(testStudyGroup.getMaxMembers())
+                                .startDate(testStudyGroup.getStartDate())
+                                .endDate(testStudyGroup.getEndDate())
+                                .owner(null) // UserDto.UserResponse.from() 호출 시점에 설정
+                                .createdAt(testStudyGroup.getCreatedAt())
+                                .lastModifiedAt(testStudyGroup.getLastModifiedAt())
+                                .memberCount(3)
+                                .dibs(false)
+                                .build();
+
+                // 검색 조건 설정
+                searchConditions = StudyGroupDto.SearchConditions.builder()
+                                .sort("created_at")
+                                .order("desc")
+                                .categoryId(null)
+                                .searchKeyword(null)
+                                .build();
+
+                // 페이징 설정
+                pageable = PageRequest.of(0, 10);
+        }
+
+        @Test
+        @DisplayName("내가 주최한 스터디 그룹 목록을 페이징하여 조회할 수 있다")
+        void paginateMyOwnedStudyGroups_ShouldReturnPagedResults() {
+                // given
+                Page<StudyGroupDto.StudyGroupResponse> mockPage = new PageImpl<>(
+                                List.of(testResponse), pageable, 1L);
+
+                when(studyGroupQueryRepository.paginateMyOwnedGroups(
+                                eq(searchConditions), eq(testUserDetails), eq(pageable)))
+                                .thenReturn(mockPage);
+
+                // when
+                PaginationResponse<StudyGroupDto.StudyGroupResponse> result = studyGroupService
+                                .paginateMyOwnedStudyGroups(searchConditions, testUserDetails, pageable);
+
+                // then
+                verify(studyGroupQueryRepository, times(1))
+                                .paginateMyOwnedGroups(eq(searchConditions), eq(testUserDetails), eq(pageable));
+
+                assertThat(result).isNotNull();
+                assertThat(result.getContent()).hasSize(1);
+                assertThat(result.getContent().get(0).getId()).isEqualTo(testStudyGroup.getId());
+                assertThat(result.getContent().get(0).getName()).isEqualTo(testStudyGroup.getName());
+                assertThat(result.getContent().get(0).getSummary()).isEqualTo(testStudyGroup.getSummary());
+                assertThat(result.getContent().get(0).getMaxMembers()).isEqualTo(testStudyGroup.getMaxMembers());
+        }
+
+        @Test
+        @DisplayName("빈 검색 결과가 있을 때도 정상적으로 PagedModel을 반환한다")
+        void paginateMyOwnedStudyGroups_WithEmptyResults_ShouldReturnEmptyPagedModel() {
+                // given
+                Page<StudyGroupDto.StudyGroupResponse> emptyPage = new PageImpl<>(
+                                List.of(), pageable, 0L);
+
+                when(studyGroupQueryRepository.paginateMyOwnedGroups(
+                                eq(searchConditions), eq(testUserDetails), eq(pageable)))
+                                .thenReturn(emptyPage);
+
+                // when
+                PaginationResponse<StudyGroupDto.StudyGroupResponse> result = studyGroupService
+                                .paginateMyOwnedStudyGroups(searchConditions, testUserDetails, pageable);
+
+                // then
+                verify(studyGroupQueryRepository, times(1))
+                                .paginateMyOwnedGroups(eq(searchConditions), eq(testUserDetails), eq(pageable));
+
+                assertThat(result).isNotNull();
+                assertThat(result.getContent()).isEmpty();
+        }
+
+        @Test
+        @DisplayName("다양한 검색 조건으로 스터디 그룹을 조회할 수 있다")
+        void paginateMyOwnedStudyGroups_WithDifferentSearchConditions_ShouldWorkCorrectly() {
+                // given
+                StudyGroupDto.SearchConditions customSearchConditions = StudyGroupDto.SearchConditions.builder()
+                                .sort("alphabet")
+                                .order("asc")
+                                .categoryId(1)
+                                .build();
+
+                Page<StudyGroupDto.StudyGroupResponse> mockPage = new PageImpl<>(
+                                List.of(testResponse), pageable, 1L);
+
+                when(studyGroupQueryRepository.paginateMyOwnedGroups(
+                                eq(customSearchConditions), eq(testUserDetails), eq(pageable)))
+                                .thenReturn(mockPage);
+
+                // when
+                PaginationResponse<StudyGroupDto.StudyGroupResponse> result = studyGroupService
+                                .paginateMyOwnedStudyGroups(customSearchConditions, testUserDetails, pageable);
+
+                // then
+                verify(studyGroupQueryRepository, times(1))
+                                .paginateMyOwnedGroups(eq(customSearchConditions), eq(testUserDetails), eq(pageable));
+
+                assertThat(result).isNotNull();
+                assertThat(result.getContent()).hasSize(1);
+        }
+
+        @Test
+        @DisplayName("다양한 페이징 설정으로 스터디 그룹을 조회할 수 있다")
+        void paginateMyOwnedStudyGroups_WithDifferentPageable_ShouldWorkCorrectly() {
+                // given
+                Pageable customPageable = PageRequest.of(1, 5); // 두 번째 페이지, 5개씩
+
+                Page<StudyGroupDto.StudyGroupResponse> mockPage = new PageImpl<>(
+                                List.of(testResponse), customPageable, 1L);
+
+                when(studyGroupQueryRepository.paginateMyOwnedGroups(
+                                eq(searchConditions), eq(testUserDetails), eq(customPageable)))
+                                .thenReturn(mockPage);
+
+                // when
+                PaginationResponse<StudyGroupDto.StudyGroupResponse> result = studyGroupService
+                                .paginateMyOwnedStudyGroups(searchConditions, testUserDetails, customPageable);
+
+                // then
+                verify(studyGroupQueryRepository, times(1))
+                                .paginateMyOwnedGroups(eq(searchConditions), eq(testUserDetails), eq(customPageable));
+
+                assertThat(result).isNotNull();
+                assertThat(result.getContent()).hasSize(1);
+        }
+
+        @Test
+        @DisplayName("여러 개의 스터디 그룹이 있을 때 모든 결과를 반환한다")
+        void paginateMyOwnedStudyGroups_WithMultipleResults_ShouldReturnAllResults() {
+                // given
+                StudyGroupDto.StudyGroupResponse secondResponse = StudyGroupDto.StudyGroupResponse.builder()
+                                .id(2L)
+                                .name("두 번째 스터디 그룹")
+                                .summary("두 번째 스터디 그룹입니다.")
+                                .maxMembers(5)
+                                .startDate(LocalDate.now())
+                                .endDate(LocalDate.now().plusMonths(2))
+                                .createdAt(LocalDateTime.now())
+                                .lastModifiedAt(LocalDateTime.now())
+                                .memberCount(2)
+                                .dibs(true)
+                                .build();
+
+                Page<StudyGroupDto.StudyGroupResponse> mockPage = new PageImpl<>(
+                                List.of(testResponse, secondResponse), pageable, 2L);
+
+                when(studyGroupQueryRepository.paginateMyOwnedGroups(
+                                eq(searchConditions), eq(testUserDetails), eq(pageable)))
+                                .thenReturn(mockPage);
+
+                // when
+                PaginationResponse<StudyGroupDto.StudyGroupResponse> result = studyGroupService
+                                .paginateMyOwnedStudyGroups(searchConditions, testUserDetails, pageable);
+
+                // then
+                verify(studyGroupQueryRepository, times(1))
+                                .paginateMyOwnedGroups(eq(searchConditions), eq(testUserDetails), eq(pageable));
+
+                assertThat(result).isNotNull();
+                assertThat(result.getContent()).hasSize(2);
+                assertThat(result.getContent().get(0).getId()).isEqualTo(1);
+                assertThat(result.getContent().get(1).getId()).isEqualTo(2);
+                assertThat(result.getContent().get(0).getDibs()).isFalse();
+                assertThat(result.getContent().get(1).getDibs()).isTrue();
+        }
+
+        @Test
+        @DisplayName("검색어가 포함된 검색 조건으로 스터디 그룹을 조회할 수 있다")
+        void paginateMyOwnedStudyGroups_WithSearchKeyword_ShouldWorkCorrectly() {
+                // given
+                StudyGroupDto.SearchConditions searchConditionsWithKeyword = StudyGroupDto.SearchConditions.builder()
+                                .sort("created_at")
+                                .order("desc")
+                                .searchKeyword("테스트")
+                                .build();
+
+                Page<StudyGroupDto.StudyGroupResponse> mockPage = new PageImpl<>(
+                                List.of(testResponse), pageable, 1L);
+
+                when(studyGroupQueryRepository.paginateMyOwnedGroups(
+                                eq(searchConditionsWithKeyword), eq(testUserDetails), eq(pageable)))
+                                .thenReturn(mockPage);
+
+                // when
+                PaginationResponse<StudyGroupDto.StudyGroupResponse> result = studyGroupService
+                                .paginateMyOwnedStudyGroups(searchConditionsWithKeyword, testUserDetails, pageable);
+
+                // then
+                verify(studyGroupQueryRepository, times(1))
+                                .paginateMyOwnedGroups(eq(searchConditionsWithKeyword), eq(testUserDetails),
+                                                eq(pageable));
+
+                assertThat(result).isNotNull();
+                assertThat(result.getContent()).hasSize(1);
+        }
+
+        @Test
+        @DisplayName("relative 정렬과 검색어가 포함된 검색 조건으로 스터디 그룹을 조회할 수 있다")
+        void paginateMyOwnedStudyGroups_WithRelativeSortAndSearchKeyword_ShouldWorkCorrectly() {
+                // given
+                StudyGroupDto.SearchConditions searchConditionsWithRelativeSort = StudyGroupDto.SearchConditions
+                                .builder()
+                                .sort("relative")
+                                .order("desc")
+                                .searchKeyword("스터디")
+                                .build();
+
+                Page<StudyGroupDto.StudyGroupResponse> mockPage = new PageImpl<>(
+                                List.of(testResponse), pageable, 1L);
+
+                when(studyGroupQueryRepository.paginateMyOwnedGroups(
+                                eq(searchConditionsWithRelativeSort), eq(testUserDetails), eq(pageable)))
+                                .thenReturn(mockPage);
+
+                // when
+                PaginationResponse<StudyGroupDto.StudyGroupResponse> result = studyGroupService
+                                .paginateMyOwnedStudyGroups(searchConditionsWithRelativeSort, testUserDetails,
+                                                pageable);
+
+                // then
+                verify(studyGroupQueryRepository, times(1))
+                                .paginateMyOwnedGroups(eq(searchConditionsWithRelativeSort), eq(testUserDetails),
+                                                eq(pageable));
+
+                assertThat(result).isNotNull();
+                assertThat(result.getContent()).hasSize(1);
+        }
+
+        @Test
+        @DisplayName("검색어, 카테고리, 정렬 조건이 모두 포함된 검색 조건으로 스터디 그룹을 조회할 수 있다")
+        void paginateMyOwnedStudyGroups_WithAllSearchConditions_ShouldWorkCorrectly() {
+                // given
+                StudyGroupDto.SearchConditions allSearchConditions = StudyGroupDto.SearchConditions.builder()
+                                .sort("alphabet")
+                                .order("asc")
+                                .categoryId(1)
+                                .searchKeyword("테스트")
+                                .build();
+
+                Page<StudyGroupDto.StudyGroupResponse> mockPage = new PageImpl<>(
+                                List.of(testResponse), pageable, 1L);
+
+                when(studyGroupQueryRepository.paginateMyOwnedGroups(
+                                eq(allSearchConditions), eq(testUserDetails), eq(pageable)))
+                                .thenReturn(mockPage);
+
+                // when
+                PaginationResponse<StudyGroupDto.StudyGroupResponse> result = studyGroupService
+                                .paginateMyOwnedStudyGroups(allSearchConditions, testUserDetails, pageable);
+
+                // then
+                verify(studyGroupQueryRepository, times(1))
+                                .paginateMyOwnedGroups(eq(allSearchConditions), eq(testUserDetails), eq(pageable));
+
+                assertThat(result).isNotNull();
+                assertThat(result.getContent()).hasSize(1);
+        }
+
+        @Test
+        @DisplayName("스터디 그룹 상세 정보를 조회할 수 있다")
+        void getStudyGroupDetail_ShouldReturnDetailResponse() throws Exception {
+
+                // given
+                GroupCategory category = GroupCategory.builder()
+                                .id(1)
+                                .name("테스트 카테고리")
+                                .build();
+
+                StudyGroup studyGroup = StudyGroup.builder()
+                                .id(1L)
+                                .name("스터디 그룹")
+                                .summary("스터디그룹 소개")
+                                .content("스터디 내용")
+                                .maxMembers(10)
+                                .memberCount(3)
+                                .currentStep(1)
+                                .owner(testUser)
+                                .startDate(LocalDate.now())
+                                .endDate(LocalDate.now().plusMonths(1))
+                                .build();
+
+                StudyStep step1 = StudyStep.builder()
+                                .id(StudyStepId.of(1, studyGroup))
+                                .endDate(LocalDate.now().plusWeeks(1))
+                                .build();
+
+                StudyStep step2 = StudyStep.builder()
+                                .id(StudyStepId.of(2, studyGroup))
+                                .endDate(LocalDate.now().plusWeeks(2))
+                                .build();
+
+                Dibs dibs = Dibs.builder()
+                                .id(DibsId.of(testUser, studyGroup))
+                                .build();
+
+                studyGroup.getSteps().addAll(List.of(step1, step2));
+                studyGroup.getCategories().add(category);
+
+                when(studyGroupQueryRepository.findDetailById(1)).thenReturn(Optional.of(studyGroup));
+                when(dibsRepository.existsById_UserAndId_StudyGroup(testUser, studyGroup)).thenReturn(true);
+
+                // when
+                StudyGroupDto.StudyGroupDetailResponse result = studyGroupService.getStudyGroupDetail(1L,
+                                testUserDetails);
+
+                // then
+                assertThat(result.getId()).isEqualTo(studyGroup.getId());
+                assertThat(result.getName()).isEqualTo("스터디 그룹");
+                assertThat(result.getDibs()).isTrue();
+                assertThat(result.getSteps()).hasSize(2);
+                assertThat(result.getCategories().get(0).getName()).isEqualTo("테스트 카테고리");
+
+        }
 }